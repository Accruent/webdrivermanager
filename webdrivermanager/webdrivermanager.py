--- conflicted
+++ resolved
@@ -423,20 +423,10 @@
 
         chrome_driver_objects = requests.get(self.chrome_driver_base_url).json()
         chromedriver_list = chrome_driver_objects['channels']['Stable']['downloads']['chromedriver']
-<<<<<<< HEAD
-
-        # Handle special case for 'win' to match the provided JSON structure
-        if self.os_name.lower() == "win":
-            platform = "{}{}".format(self.os_name.lower(), self.bitness)
-        else:
-            platform = "{}-{}".format(self.os_name.lower(), self.bitness)
-
-=======
 
         # Handle special case for 'win' to match the provided JSON structure
         platform = "{}{}".format(self.os_name.lower(), self.bitness)
 
->>>>>>> f390489b
         url = None
         filename = None
         print(chromedriver_list)
